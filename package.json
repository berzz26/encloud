{
  "name": "encloud",
  "displayName": "Encloud",
  "description": "keep track of your env files across multiple workspaces and different environments!",
<<<<<<< HEAD
  "version": "0.5.0",
=======
  "version": "0.1.0",
>>>>>>> 0e285dc5
  "publisher": "AumTamboli",
  "engines": {
    "vscode": "^1.99.0",
    "pnpm": ">=8.0.0"
  },
  "categories": [
    "Other"
  ],
  "activationEvents": [
<<<<<<< HEAD
    "onUriHandler",
    "onStartupFinished",
    "onCommand:encloud.login",
    "onCommand:supabase-github.logout",
    "onCommand:encloud.sync",
    "onCommand:encloud.restore",
    "onCommand:encloud.clear"
=======
    "onCommand:encloud.login",
    "onCommand:encloud.sync",
    "onCommand:encloud.restore",
    "onCommand:encloud.clear",
    "onCommand:encloud.logout",
    "onUriHandler"
>>>>>>> 0e285dc5
  ],
  "main": "./dist/extension.js",
  "contributes": {
    "authentication": [
      {
        "id": "encloud",
        "label": "Supabase (GitHub)"
      }
    ],
    "commands": [
      {
        "command": "encloud.logout",
        "title": " Logout",
        "category": "encloud"
      },
      {
        "command": "encloud.login",
        "title": " Login",
        "category": "encloud"
      },
      {
        "command": "encloud.sync",
        "title": " Sync .env Files",
        "category": "encloud"
      },
      {
        "command": "encloud.restore",
        "title": " Restore .env Files",
        "category": "encloud"
      },
      {
        "command": "encloud.clear",
        "title": " Clear .env Data",
        "category": "encloud"
      }
    ],
    "menus": {
      "commandPalette": [
        {
          "command": "encloud.login",
          "group": "encloud"
        },
        {
          "command": "encloud.logout",
          "group": "encloud"
        },
        {
          "command": "encloud.sync",
          "group": "encloud"
        },
        {
          "command": "encloud.restore",
          "group": "encloud"
        },
        {
          "command": "encloud.clear",
          "group": "encloud"
        }
      ]
    }
  },
  "scripts": {
    "lint": "eslint .",
    "test:vscode": "vscode-test",
    "test": "mocha -r ts-node/register src/test/**/*.ts",
    "compile": "node ./scripts/build.js",
    "watch": "node ./build.js --watch",
    "build": "pnpm run compile",
    "package": "vsce package --no-dependencies",
    "publish": "vsce publish --no-dependencies",
    "version:patch": "pnpm version patch --no-git-tag-version",
    "version:minor": "pnpm version minor --no-git-tag-version",
    "version:major": "pnpm version major --no-git-tag-version",
    "update-version": "ts-node scripts/update-version.ts",
    "clean": "rimraf dist",
    "prebuild": "pnpm run clean",
    "prepackage": "pnpm run build",
    "prepare": "husky",
    "pre-commit": "lint-staged"
  },
  "lint-staged": {
    "*.{js,ts}": [
      "eslint --fix",
      "prettier --write"
    ],
    "*.{json,md}": [
      "prettier --write"
    ]
  },
  "devDependencies": {
    "@types/mocha": "^10.0.10",
    "@types/node": "20.x",
    "@types/sinon": "^17.0.3",
    "@types/vscode": "^1.99.0",
    "@typescript-eslint/eslint-plugin": "^8.32.0",
    "@typescript-eslint/parser": "^8.32.0",
    "@vscode/test-cli": "^0.0.10",
    "@vscode/test-electron": "^2.5.2",
    "@vscode/vsce": "^2.24.0",
    "eslint": "^9.26.0",
    "globals": "^16.0.0",
    "husky": "^9.1.7",
    "lint-staged": "^15.5.1",
    "mocha": "^11.2.2",
    "prettier": "^3.5.3",
    "rimraf": "^5.0.5",
    "sinon": "^17.0.1",
    "ts-node": "^10.9.2",
    "typescript": "^5.8.3"
  },
  "repository": {
    "type": "git",
    "url": "https://github.com/berzz26/encloud"
  },
  "dependencies": {
    "@supabase/supabase-js": "^2.49.4",
    "dotenv": "^16.5.0",
    "open": "^10.1.2"
  },
  "packageManager": "pnpm@8.15.4"
}<|MERGE_RESOLUTION|>--- conflicted
+++ resolved
@@ -2,11 +2,7 @@
   "name": "encloud",
   "displayName": "Encloud",
   "description": "keep track of your env files across multiple workspaces and different environments!",
-<<<<<<< HEAD
-  "version": "0.5.0",
-=======
   "version": "0.1.0",
->>>>>>> 0e285dc5
   "publisher": "AumTamboli",
   "engines": {
     "vscode": "^1.99.0",
@@ -16,22 +12,12 @@
     "Other"
   ],
   "activationEvents": [
-<<<<<<< HEAD
-    "onUriHandler",
-    "onStartupFinished",
-    "onCommand:encloud.login",
-    "onCommand:supabase-github.logout",
-    "onCommand:encloud.sync",
-    "onCommand:encloud.restore",
-    "onCommand:encloud.clear"
-=======
     "onCommand:encloud.login",
     "onCommand:encloud.sync",
     "onCommand:encloud.restore",
     "onCommand:encloud.clear",
     "onCommand:encloud.logout",
     "onUriHandler"
->>>>>>> 0e285dc5
   ],
   "main": "./dist/extension.js",
   "contributes": {
